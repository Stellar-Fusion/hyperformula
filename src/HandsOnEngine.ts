--- conflicted
+++ resolved
@@ -1,8 +1,5 @@
 import {AbsoluteCellRange} from './AbsoluteCellRange'
-import {absolutizeDependencies} from './absolutizeDependencies'
-import {BuildEngineFromArraysFactory} from './BuildEngineFromArraysFactory'
 import {CellValue, simpleCellAddress, SimpleCellAddress} from './Cell'
-import {ColumnIndex} from './ColumnIndex'
 import {ColumnsSpan} from './ColumnsSpan'
 import {Config} from './Config'
 import {
@@ -26,14 +23,9 @@
 import {CellAddress} from './parser/CellAddress'
 import {RowsSpan} from './RowsSpan'
 import {Statistics, StatType} from './statistics/Statistics'
-<<<<<<< HEAD
-=======
 import {absolutizeDependencies} from './absolutizeDependencies'
-import {EmptyEngineFactory} from './EmptyEngineFactory'
 import {BuildEngineFromArraysFactory} from './BuildEngineFromArraysFactory'
-import {LazilyTransformingAstService} from "./LazilyTransformingAstService";
-import {IColumnSearchStrategy} from "./ColumnSearch/ColumnSearchStrategy";
->>>>>>> 5a0ee0cd
+import {IColumnSearchStrategy} from "./ColumnSearch/ColumnSearchStrategy"
 
 /**
  * Engine for one sheet
@@ -157,29 +149,17 @@
         this.dependencyGraph.setFormulaToCell(address, ast, absolutizeDependencies(dependencies, address), hasVolatileFunction, hasStructuralChangeFunction)
       } else if (newCellContent === '') {
         const oldValue = this.dependencyGraph.getCellValue(address)
-<<<<<<< HEAD
-        this.columnIndex.remove(oldValue, address)
-=======
         this.columnSearch.remove(oldValue, address)
->>>>>>> 5a0ee0cd
         this.dependencyGraph.setCellEmpty(address)
       } else if (!isNaN(Number(newCellContent))) {
         const newValue = Number(newCellContent)
         const oldValue = this.dependencyGraph.getCellValue(address)
         this.dependencyGraph.setValueToCell(address, newValue)
-<<<<<<< HEAD
-        this.columnIndex.change(oldValue, newValue, address)
-      } else {
-        const oldValue = this.dependencyGraph.getCellValue(address)
-        this.dependencyGraph.setValueToCell(address, newCellContent)
-        this.columnIndex.change(oldValue, newCellContent, address)
-=======
         this.columnSearch.change(oldValue, newValue, address)
       } else {
         const oldValue = this.dependencyGraph.getCellValue(address)
         this.dependencyGraph.setValueToCell(address, newCellContent)
         this.columnSearch.change(oldValue, newCellContent, address)
->>>>>>> 5a0ee0cd
       }
       verticesToRecomputeFrom = Array.from(this.dependencyGraph.verticesToRecompute())
       this.dependencyGraph.clearRecentlyChangedVertices()

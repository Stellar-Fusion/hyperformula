import {AbsoluteCellRange} from './AbsoluteCellRange'
import {SimpleCellAddress} from './Cell'
import {ColumnsSpan} from './ColumnsSpan'
import {AddColumnsDependencyTransformer} from './dependencyTransformers/addColumns'
import {AddRowsDependencyTransformer} from './dependencyTransformers/addRows'
import {MoveCellsDependencyTransformer} from './dependencyTransformers/moveCells'
import {RemoveColumnsDependencyTransformer} from './dependencyTransformers/removeColumns'
import {RemoveRowsDependencyTransformer} from './dependencyTransformers/removeRows'
import {Ast, ParserWithCaching} from './parser'
import {RowsSpan} from './RowsSpan'
import {Statistics, StatType} from './statistics/Statistics'

export enum TransformationType {
  ADD_ROWS,
  ADD_COLUMNS,
  REMOVE_ROWS,
  REMOVE_COLUMNS,
  MOVE_CELLS,
}

export interface AddColumnsTransformation {
  type: TransformationType.ADD_COLUMNS
  addedColumns: ColumnsSpan
  sheet: number
}

export interface AddRowsTransformation {
  type: TransformationType.ADD_ROWS
  addedRows: RowsSpan
  sheet: number
}

export interface RemoveRowsTransformation {
  type: TransformationType.REMOVE_ROWS
  removedRows: RowsSpan
  sheet: number
}

export interface RemoveColumnsTransformation {
  type: TransformationType.REMOVE_COLUMNS
  removedColumns: ColumnsSpan
  sheet: number
}

export interface MoveCellsTransformation {
  type: TransformationType.MOVE_CELLS
  sourceRange: AbsoluteCellRange
  toRight: number
  toBottom: number
  toSheet: number
  sheet: number
}

export type Transformation =
    AddRowsTransformation
    | AddColumnsTransformation
    | RemoveRowsTransformation
    | RemoveColumnsTransformation
    | MoveCellsTransformation

export class LazilyTransformingAstService {

  public parser?: ParserWithCaching
  private transformations: Transformation[] = []

  constructor(
      private readonly stats: Statistics,
  ) {
  }

  public version(): number {
    return this.transformations.length
  }

  public addAddColumnsTransformation(addedColumns: ColumnsSpan) {
    this.transformations.push({ type: TransformationType.ADD_COLUMNS, addedColumns, sheet: addedColumns.sheet })
  }

  public addAddRowsTransformation(addedRows: RowsSpan) {
    this.transformations.push({ type: TransformationType.ADD_ROWS, addedRows, sheet: addedRows.sheet })
  }

  public addRemoveRowsTransformation(removedRows: RowsSpan) {
    this.transformations.push({ type: TransformationType.REMOVE_ROWS, removedRows, sheet: removedRows.sheet })
  }

  public addRemoveColumnsTransformation(removedColumns: ColumnsSpan) {
    this.transformations.push({ type: TransformationType.REMOVE_COLUMNS, removedColumns, sheet: removedColumns.sheet })
  }

  public addMoveCellsTransformation(sourceRange: AbsoluteCellRange, toRight: number, toBottom: number, toSheet: number) {
    this.transformations.push({
      type: TransformationType.MOVE_CELLS,
      sourceRange,
      toRight,
      toBottom,
      toSheet,
<<<<<<< HEAD
=======
      sheet: sourceRange.sheet
>>>>>>> 5a0ee0cd
    })
  }

  public applyTransformations(ast: Ast, address: SimpleCellAddress, version: number): [Ast, SimpleCellAddress, number] {
    this.stats.start(StatType.TRANSFORM_ASTS_POSTPONED)

    for (let v = version; v < this.transformations.length; v++) {
      const transformation = this.transformations[v]
      switch (transformation.type) {
        case TransformationType.ADD_COLUMNS: {
          const [newAst, newAddress] = AddColumnsDependencyTransformer.transform2(transformation.addedColumns, ast, address)
          ast = newAst
          address = newAddress
          break
        }
        case TransformationType.ADD_ROWS: {
          const [newAst, newAddress] = AddRowsDependencyTransformer.transform2(transformation.addedRows, ast, address)
          ast = newAst
          address = newAddress
          break
        }
        case TransformationType.REMOVE_COLUMNS: {
          const [newAst, newAddress] = RemoveColumnsDependencyTransformer.transform2(transformation.removedColumns, ast, address)
          ast = newAst
          address = newAddress
          break
        }
        case TransformationType.REMOVE_ROWS: {
          const [newAst, newAddress] = RemoveRowsDependencyTransformer.transform2(transformation.removedRows, ast, address)
          ast = newAst
          address = newAddress
          break
        }
        case TransformationType.MOVE_CELLS: {
          const [newAst, newAddress] = MoveCellsDependencyTransformer.transform2(transformation, ast, address)
          ast = newAst
          address = newAddress
          break
        }
      }
    }
    const cachedAst = this.parser!.rememberNewAst(ast)

    this.stats.end(StatType.TRANSFORM_ASTS_POSTPONED)
    return [cachedAst, address, this.transformations.length]
  }

  public* getTransformationsFrom(version: number, filter?: (transformation: Transformation) => boolean): IterableIterator<Transformation> {
    for (let v = version; v < this.transformations.length; v++) {
      const transformation = this.transformations[v]
      if (!filter || filter(transformation)) {
        yield transformation
      }
    }
  }
}<|MERGE_RESOLUTION|>--- conflicted
+++ resolved
@@ -95,10 +95,7 @@
       toRight,
       toBottom,
       toSheet,
-<<<<<<< HEAD
-=======
-      sheet: sourceRange.sheet
->>>>>>> 5a0ee0cd
+      sheet: sourceRange.sheet,
     })
   }
 

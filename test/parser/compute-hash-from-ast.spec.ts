import {Config} from '../../src'
import {SheetMapping} from '../../src/DependencyGraph'
import {enGB, plPL} from '../../src/i18n'
<<<<<<< HEAD
import {buildLexerConfig, FormulaLexer, ParserWithCaching} from '../../src/parser'
import {adr} from '../testUtils'
=======
import {buildLexerConfig, CellAddress, FormulaLexer, ParserWithCaching} from '../../src/parser'
import {adr, detailedError} from '../testUtils'
import has = Reflect.has
>>>>>>> 51d3924f

describe('Compute hash from ast', () => {
  const config = new Config()
  const sheetMapping = new SheetMapping(enGB)
  sheetMapping.addSheet('Sheet1')
  const lexer = new FormulaLexer(buildLexerConfig(config))
  const parser = new ParserWithCaching(config, sheetMapping.get)

  it('literals',  () => {
    const formula = '=CONCATENATE("foo", 42.34)'
    const address = adr('A1')
    const ast = parser.parse(formula, address).ast
    const lexerResult = lexer.tokenizeFormula(formula)
    const hashFromTokens = parser.computeHashFromTokens(lexerResult.tokens, address)

    const hash = parser.computeHashFromAst(ast)

    expect(hash).toEqual(hashFromTokens)
  })

  it('function call',  () => {
    const address = adr('A1')
    const formula = '=SUM(1,2,3)'
    const ast = parser.parse(formula, address).ast
    const lexerResult = lexer.tokenizeFormula(formula)
    const hashFromTokens = parser.computeHashFromTokens(lexerResult.tokens, address)

    const hash = parser.computeHashFromAst(ast)
    expect(hash).toEqual(hashFromTokens)
  })

  it('function call - case insensitive', () => {
    const address = adr('A1')
    const formula = '=SuM(1,2,3)'
    const ast = parser.parse(formula, address).ast
    const lexerResult = lexer.tokenizeFormula(formula)
    const hashFromTokens = parser.computeHashFromTokens(lexerResult.tokens, address)

    const hash = parser.computeHashFromAst(ast)
    expect(hash).toEqual(hashFromTokens)
  })

  it('simple addreess',  () => {
    const formula = '=Sheet1!A1'
    const address = adr('D6')
    const ast = parser.parse(formula, address).ast
    const lexerResult = lexer.tokenizeFormula(formula)
    const hashFromTokens = parser.computeHashFromTokens(lexerResult.tokens, address)

    const hash = parser.computeHashFromAst(ast)
    expect(hash).toEqual(hashFromTokens)
  })

  it('absolute col',  () => {
    const formula = '=Sheet1!$A1'
    const address = adr('D6')
    const ast = parser.parse(formula, address).ast
    const lexerResult = lexer.tokenizeFormula(formula)
    const hashFromTokens = parser.computeHashFromTokens(lexerResult.tokens, address)

    const hash = parser.computeHashFromAst(ast)
    expect(hash).toEqual(hashFromTokens)
  })

  it('absolute row addreess',  () => {
    const formula = '=Sheet1!A$1'
    const address = adr('D6')
    const ast = parser.parse(formula, address).ast
    const lexerResult = lexer.tokenizeFormula(formula)
    const hashFromTokens = parser.computeHashFromTokens(lexerResult.tokens, address)

    const hash = parser.computeHashFromAst(ast)
    expect(hash).toEqual(hashFromTokens)
  })

  it('absolute address',  () => {
    const formula = '=Sheet1!$A$1'
    const address = adr('D6')
    const ast = parser.parse(formula, address).ast
    const lexerResult = lexer.tokenizeFormula(formula)
    const hashFromTokens = parser.computeHashFromTokens(lexerResult.tokens, address)

    const hash = parser.computeHashFromAst(ast)
    expect(hash).toEqual(hashFromTokens)
  })

  it('cell range',  () => {
    const formula = '=Sheet1!$A$1:B$2'
    const address = adr('D6')
    const ast = parser.parse(formula, address).ast
    const lexerResult = lexer.tokenizeFormula(formula)
    const hashFromTokens = parser.computeHashFromTokens(lexerResult.tokens, address)

    const hash = parser.computeHashFromAst(ast)
    expect(hash).toEqual(hashFromTokens)
  })

  it('ops',  () => {
    const formula = '=-1+1-1*1/1^1&1=1<>1<1<=1>1<1%'
    const address = adr('A1')
    const ast = parser.parse(formula, address).ast
    const lexerResult = lexer.tokenizeFormula(formula)
    const hashFromTokens = parser.computeHashFromTokens(lexerResult.tokens, address)

    const hash = parser.computeHashFromAst(ast)
    expect(hash).toEqual(hashFromTokens)
    expect(hash).toEqual(formula)
  })

  it('parenthesis',  () => {
    const formula = '=-1*(-2)*(3+4)+5'
    const address = adr('A1')
    const ast = parser.parse(formula, address).ast
    const lexerResult = lexer.tokenizeFormula(formula)
    const hashFromTokens = parser.computeHashFromTokens(lexerResult.tokens, address)

    const hash = parser.computeHashFromAst(ast)
    expect(hash).toEqual(hashFromTokens)
    expect(hash).toEqual(formula)
  })

  it('nested parenthesis',  () => {
    const formula = '=-(-(3+4))'
    const address = adr('A1')
    const ast = parser.parse(formula, address).ast
    const lexerResult = lexer.tokenizeFormula(formula)
    const hashFromTokens = parser.computeHashFromTokens(lexerResult.tokens, address)

    const hash = parser.computeHashFromAst(ast)
    expect(hash).toEqual(hashFromTokens)
    expect(hash).toEqual(formula)
  })

  it('cell ref between strings', () => {
    const formula = '="A5"+A4+"A6"'
    const address = adr('A1')
    const ast = parser.parse(formula, address).ast
    const lexerResult = lexer.tokenizeFormula(formula)
    const hashFromTokens = parser.computeHashFromTokens(lexerResult.tokens, address)

    const hash = parser.computeHashFromAst(ast)
    expect(hash).toEqual(hashFromTokens)
  })

  it('cell ref in string with escape', () => {
    const formula = '="fdsaf\\"A5"'
    const address = adr('A1')
    const ast = parser.parse(formula, address).ast
    const lexerResult = lexer.tokenizeFormula(formula)
    const hashFromTokens = parser.computeHashFromTokens(lexerResult.tokens, address)

    const hash = parser.computeHashFromAst(ast)
    expect(hash).toEqual(hashFromTokens)
  })

  it('procedure hash using canonical name', () => {
    const config = new Config({ language: plPL })
    const sheetMapping = new SheetMapping(plPL)
    sheetMapping.addSheet('Sheet1')
    const lexer = new FormulaLexer(buildLexerConfig(config))
    const parser = new ParserWithCaching(config, sheetMapping.get)

    const formula = '=SUMA(A1)'
    const address = adr('A1')
    const ast = parser.parse(formula, address).ast
    const lexerResult = lexer.tokenizeFormula(formula)
    const hashFromTokens = parser.computeHashFromTokens(lexerResult.tokens, address)
    const hash = parser.computeHashFromAst(ast)

    expect(hash).toEqual(hashFromTokens)
  })

  it('procedure name with missing translation', () => {
    const config = new Config({ language: plPL })
    const sheetMapping = new SheetMapping(plPL)
    sheetMapping.addSheet('Sheet1')
    const lexer = new FormulaLexer(buildLexerConfig(config))
    const parser = new ParserWithCaching(config, sheetMapping.get)

    const formula = '=FooBAR(A1)'
    const address = adr('A1')
    const ast = parser.parse(formula, address).ast
    const lexerResult = lexer.tokenizeFormula(formula)
    const hashFromTokens = parser.computeHashFromTokens(lexerResult.tokens, address)
    const hash = parser.computeHashFromAst(ast)

    expect(hash).toEqual(hashFromTokens)
  })

  it('procedure with error literal', () => {
    const formula = '=#DIV/0!'
    const address = adr('A1')
    const ast = parser.parse(formula, address).ast
    const lexerResult = lexer.tokenizeFormula(formula)
    const hashFromTokens = parser.computeHashFromTokens(lexerResult.tokens, address)
    const hash = parser.computeHashFromAst(ast)

    expect(hash).toEqual(hashFromTokens)
    expect(hash).toEqual(formula)
  })

  it('should work with whitespaces', () => {
    const formula = '= - 1 + 2 / 3 - 4 % * (1 + 2 ) + SUM( A1, A1 : A2 ) + #DIV/0!'
    const address = adr('A1')
    const ast = parser.parse(formula, address).ast
    const hash = parser.computeHashFromAst(ast)
    expect(hash).toEqual('= - 1 + 2 / 3 - 4 % * (1 + 2 ) + SUM( #0#0R0, #0#0R0:#0#1R0 ) + #DIV/0!')
  })

  it('should skip whitespaces before function args separators', () => {
    const formula = '=SUM(A1 , A2)'
    const address = adr('A1')
    const ast = parser.parse(formula, address).ast
    const hash = parser.computeHashFromAst(ast)
    expect(hash).toEqual('=SUM(#0#0R0, #0#1R0)')
  })
})<|MERGE_RESOLUTION|>--- conflicted
+++ resolved
@@ -1,14 +1,8 @@
 import {Config} from '../../src'
 import {SheetMapping} from '../../src/DependencyGraph'
 import {enGB, plPL} from '../../src/i18n'
-<<<<<<< HEAD
 import {buildLexerConfig, FormulaLexer, ParserWithCaching} from '../../src/parser'
 import {adr} from '../testUtils'
-=======
-import {buildLexerConfig, CellAddress, FormulaLexer, ParserWithCaching} from '../../src/parser'
-import {adr, detailedError} from '../testUtils'
-import has = Reflect.has
->>>>>>> 51d3924f
 
 describe('Compute hash from ast', () => {
   const config = new Config()
